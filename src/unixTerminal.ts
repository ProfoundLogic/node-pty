--- conflicted
+++ resolved
@@ -155,12 +155,10 @@
       this.emit('close');
     });
 
-<<<<<<< HEAD
+    this._forwardEvents();
+
     // attach write method
     this._writeMethod = (data: string) => this._socket.write(data);
-=======
-    this._forwardEvents();
->>>>>>> f8045ab7
   }
 
   /**
